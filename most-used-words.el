;;; most-used-words.el --- Display most used words in buffer
;;; -*- lexical-binding: t; -*-

;; Copyright (C) 2020 Udyant Wig
;;
;; Author: Udyant Wig <udyant.wig@gmail.com>
;; URL: https://github.com/udyantw/most-used-words
;; Version: 0.1
;; Package-Requires: ((emacs "24.3"))
;; Keywords: convenience, wp

;; This file is not part of GNU Emacs.

;; This program is free software: you can redistribute it and/or modify
;; it under the terms of the GNU General Public License as published by
;; the Free Software Foundation, either version 3 of the License, or
;; (at your option) any later version.

;; This program is distributed in the hope that it will be useful,
;; but WITHOUT ANY WARRANTY; without even the implied warranty of
;; MERCHANTABILITY or FITNESS FOR A PARTICULAR PURPOSE.  See the
;; GNU General Public License for more details.

;; You should have received a copy of the GNU General Public License
;; along with this program.  If not, see
;; <https://www.gnu.org/licenses/>.

;;; Commentary:
;; Identify the most frequently used words in a buffer.
;;
;; The command
;;   M-x most-used-words-buffer
;; goes through the current buffer keeping a count of words, as defined
;; by the default syntax table.  Once done, it displays a buffer of the
;; most frequently used words.
;;
;; I wrote the following functions, and the wonderful posters at
;; gnu.emacs.help reviewed it.
;; Part of a discussion thread on gnu.emacs.help follows the
;; development:
;; https://groups.google.com/d/topic/gnu.emacs.help/nC8IsIuNeek/discussion
;;
;; Special thanks are due to Stefan Monnier and Eric Abrahamsen, who
;; made suggestions that greatly improved performance; Emmanuel Berg
;; reminded me to prefix functions from CL-LIB; Bob Proulx,
;; Ben Bacarisse, Nick Dokos, Eli Zaretskii shared of their Unix wisdom
;; and experience; and Bob Newell tested it for his purposes.

;;; Code:

(require 'cl-lib)

(defgroup most-used-words nil
  "Display most used words in buffer."
  :prefix "most-used-words-"
  :group 'tool
  :link '(url-link :tag "Repository" "https://github.com/udyantw/most-used-words"))

(defcustom most-used-words-word-display 3
  "Default word data to display."
  :type 'integer
  :group 'most-used-words)

(defcustom most-used-words-display-type 'buffer
  "The method to display most used words."
  :type '(choice (const :tag "buffer" buffer)
                 (const :tag "table" table))
  :group 'most-used-words)

(defvar most-used-words--buffer-name "*Most used words*"
  "Buffer name for displaying most used words.")

(defvar most-used-words--buffer nil
  "Recorded buffer for currently doing most used words.")

;;; Util

(cl-defmacro most-used-words-with-view-buffer (buffer &body body)
<<<<<<< HEAD
  "Default BUFFER for this package to display and execute BODY."
=======
  "Execute BODY in BUFFER, and view it in another window."
>>>>>>> 25e3c4f9
  `(progn
     (with-current-buffer ,buffer ,@body)
     (view-buffer-other-window ,buffer nil #'kill-buffer)))

(defun most-used-words--form-data (word count percent)
  "Form the plist data item with WORD, COUNT, PERCENT."
  (list :word word :count count :percent percent))

(defun most-used-words-data (n)
  "Form used word data base on N count of data displayed."
  (let* ((most-used (most-used-words-buffer-1 n t))
         (word-counts (cl-first most-used))
         (total-count (float (cl-second most-used)))
         (data-lst '())  data-item)
    (cl-loop for (word count) in word-counts
             do
             (setq data-item (most-used-words--form-data word count (* 100 (/ count total-count))))
             (push data-item data-lst))
    (reverse data-lst)))

;;; Core

(defun most-used-words-buffer-1 (n &optional show-percentages-p)
  "Make a list of the N most used words in buffer.

Optional argument SHOW-PERCENTAGES-P displays word counts and percentages."
  (with-current-buffer most-used-words--buffer
    (let ((counts (make-hash-table :test #'equal))
          (total-count 0) sorted-counts
          start end)
      (save-excursion
        (goto-char (point-min))
        (skip-syntax-forward "^w")
        (setf start (point))
        (cl-loop until (eobp)
                 do
                 (skip-syntax-forward "w")
                 (setf end (point))
                 (cl-incf (gethash (buffer-substring start end) counts 0))
                 (skip-syntax-forward "^w")
                 (setf start (point))
                 (cl-incf total-count)))
      (cl-loop for word being the hash-keys of counts
               using (hash-values count)
               do
               (push (list word count) sorted-counts)
               finally (setf sorted-counts (cl-sort sorted-counts #'>
                                                    :key #'cl-second)))
      (if show-percentages-p
          (list (cl-subseq sorted-counts 0 n) total-count)
        (mapcar #'cl-first (cl-subseq sorted-counts 0 n))))))

(defun most-used-words-buffer-aux (&optional n show-counts-p)
  "Show the N (default 3) most used words in the current buffer.

Optional argument SHOW-COUNTS-P also shows the counts and percentages."
  (let* ((most-used-words--buffer (current-buffer))
         (most-used-words-buffer (get-buffer-create most-used-words--buffer-name))
         (most-used (most-used-words-data n))
         word count percent)
    (cl-case most-used-words-display-type
      ('buffer
       (most-used-words-with-view-buffer
        most-used-words-buffer
        (dolist (word-data most-used)
          (setq word (plist-get word-data :word)
                count (plist-get word-data :count)
                percent (plist-get word-data :percent))
          (if show-counts-p
              (insert (format "%-24s    %5d    %0.2f%%" word count percent))
            (insert (format "%s" word)))
          (newline))))
      ('table
       (pop-to-buffer most-used-words--buffer-name)
       (most-used-words-mode)))))

;;; Tabluldated List

(defconst most-used-words--format
  (vector (list "Word" 15 t)
          (list "Counts" 10 t)
          (list "Percentages" 10 t))
  "Format to assign to `tabulated-list-format' variable.")

(defun most-used-words--get-entries ()
  "Data entries for most used words."
  (let ((most-used (most-used-words-data most-used-words-word-display))
        (entries '()) (id-count 0))
    (dolist (word-data most-used)
      (let ((new-entry '()) (new-entry-value '())
            (word (plist-get word-data :word))
            (count (plist-get word-data :count))
            (percent (plist-get word-data :percent)))
        (push (concat (format "%0.2f" percent) "%") new-entry-value)  ; Percentages
        (push (format "%s" count) new-entry-value)  ; Counts
        (push word new-entry-value)  ; Word
        (push (vconcat new-entry-value) new-entry)  ; Turn into vector.
        (push (number-to-string id-count) new-entry)  ; ID
        (push new-entry entries)
        (setq id-count (1+ id-count))))
    entries))

(define-derived-mode most-used-words-mode tabulated-list-mode
  "most-used-words-mode"
  "Major mode for Most Used Words display."
  :group 'most-used-words
  (setq tabulated-list-format most-used-words--format)
  (setq tabulated-list-padding 1)
  (setq tabulated-list-sort-key (cons "Counts" nil))
  (tabulated-list-init-header)
  (setq tabulated-list-entries (most-used-words--get-entries))
  (tabulated-list-print t))

;;; Entry

;;;###autoload
(defun most-used-words-buffer (&optional n)
  "Show the N (default 3) most used words in the current buffer."
  (interactive (list (completing-read
                      (format "How many words? (default %s) "
                              most-used-words-word-display)
                      nil nil nil nil nil
                      most-used-words-word-display
                      nil)))
  (unless (numberp n) (setf n (string-to-number n)))
  (most-used-words-buffer-aux n nil))

;;;###autoload
(defun most-used-words-buffer-with-counts (&optional n)
  "Show with counts the N (default 3) most used words in the current buffer."
  (interactive (list (completing-read
                      (format "How many words? (default %s) "
                              most-used-words-word-display)
                      nil nil nil nil nil
                      most-used-words-word-display
                      nil)))
  (unless (numberp n) (setf n (string-to-number n)))
  (most-used-words-buffer-aux n t))

(provide 'most-used-words)

;;; most-used-words.el ends here<|MERGE_RESOLUTION|>--- conflicted
+++ resolved
@@ -76,11 +76,7 @@
 ;;; Util
 
 (cl-defmacro most-used-words-with-view-buffer (buffer &body body)
-<<<<<<< HEAD
-  "Default BUFFER for this package to display and execute BODY."
-=======
   "Execute BODY in BUFFER, and view it in another window."
->>>>>>> 25e3c4f9
   `(progn
      (with-current-buffer ,buffer ,@body)
      (view-buffer-other-window ,buffer nil #'kill-buffer)))
